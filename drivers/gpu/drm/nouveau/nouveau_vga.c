#include <linux/vgaarb.h>
#include <linux/vga_switcheroo.h>

#include <drm/drmP.h>
#include <drm/drm_crtc_helper.h>

#include "nouveau_drv.h"
#include "nouveau_acpi.h"
#include "nouveau_fbcon.h"
#include "nouveau_vga.h"

static unsigned int
nouveau_vga_set_decode(void *priv, bool state)
{
	struct nouveau_drm *drm = nouveau_drm(priv);
	struct nvif_object *device = &drm->client.device.object;

	if (drm->client.device.info.family == NV_DEVICE_INFO_V0_CURIE &&
	    drm->client.device.info.chipset >= 0x4c)
		nvif_wr32(device, 0x088060, state);
	else
	if (drm->client.device.info.chipset >= 0x40)
		nvif_wr32(device, 0x088054, state);
	else
		nvif_wr32(device, 0x001854, state);

	if (state)
		return VGA_RSRC_LEGACY_IO | VGA_RSRC_LEGACY_MEM |
		       VGA_RSRC_NORMAL_IO | VGA_RSRC_NORMAL_MEM;
	else
		return VGA_RSRC_NORMAL_IO | VGA_RSRC_NORMAL_MEM;
}

static void
nouveau_switcheroo_set_state(struct pci_dev *pdev,
			     enum vga_switcheroo_state state)
{
	struct drm_device *dev = pci_get_drvdata(pdev);

	if ((nouveau_is_optimus() || nouveau_is_v1_dsm()) && state == VGA_SWITCHEROO_OFF)
		return;

	if (state == VGA_SWITCHEROO_ON) {
		pr_err("VGA switcheroo: switched nouveau on\n");
		dev->switch_power_state = DRM_SWITCH_POWER_CHANGING;
		nouveau_pmops_resume(&pdev->dev);
		drm_kms_helper_poll_enable(dev);
		dev->switch_power_state = DRM_SWITCH_POWER_ON;
	} else {
		pr_err("VGA switcheroo: switched nouveau off\n");
		dev->switch_power_state = DRM_SWITCH_POWER_CHANGING;
		drm_kms_helper_poll_disable(dev);
		nouveau_switcheroo_optimus_dsm();
		nouveau_pmops_suspend(&pdev->dev);
		dev->switch_power_state = DRM_SWITCH_POWER_OFF;
	}
}

static void
nouveau_switcheroo_reprobe(struct pci_dev *pdev)
{
	struct drm_device *dev = pci_get_drvdata(pdev);
	nouveau_fbcon_output_poll_changed(dev);
}

static bool
nouveau_switcheroo_can_switch(struct pci_dev *pdev)
{
	struct drm_device *dev = pci_get_drvdata(pdev);

	/*
	 * FIXME: open_count is protected by drm_global_mutex but that would lead to
	 * locking inversion with the driver load path. And the access here is
	 * completely racy anyway. So don't bother with locking for now.
	 */
	return dev->open_count == 0;
}

static const struct vga_switcheroo_client_ops
nouveau_switcheroo_ops = {
	.set_gpu_state = nouveau_switcheroo_set_state,
	.reprobe = nouveau_switcheroo_reprobe,
	.can_switch = nouveau_switcheroo_can_switch,
};

void
nouveau_vga_init(struct nouveau_drm *drm)
{
	struct drm_device *dev = drm->dev;
	bool runtime = nouveau_pmops_runtime();

	/* only relevant for PCI devices */
	if (!dev->pdev)
		return;

	vga_client_register(dev->pdev, dev, NULL, nouveau_vga_set_decode);

	/* don't register Thunderbolt eGPU with vga_switcheroo */
	if (pci_is_thunderbolt_attached(dev->pdev))
		return;

	vga_switcheroo_register_client(dev->pdev, &nouveau_switcheroo_ops, runtime);

	if (runtime && nouveau_is_v1_dsm() && !nouveau_is_optimus())
		vga_switcheroo_init_domain_pm_ops(drm->dev->dev, &drm->vga_pm_domain);
}

void
nouveau_vga_fini(struct nouveau_drm *drm)
{
	struct drm_device *dev = drm->dev;
	bool runtime = nouveau_pmops_runtime();
<<<<<<< HEAD
=======

	/* only relevant for PCI devices */
	if (!dev->pdev)
		return;
>>>>>>> a2054256

	vga_client_register(dev->pdev, NULL, NULL, NULL);

	if (pci_is_thunderbolt_attached(dev->pdev))
		return;

	vga_switcheroo_unregister_client(dev->pdev);
	if (runtime && nouveau_is_v1_dsm() && !nouveau_is_optimus())
		vga_switcheroo_fini_domain_pm_ops(drm->dev->dev);
}


void
nouveau_vga_lastclose(struct drm_device *dev)
{
	vga_switcheroo_process_delayed_switch();
}<|MERGE_RESOLUTION|>--- conflicted
+++ resolved
@@ -110,13 +110,10 @@
 {
 	struct drm_device *dev = drm->dev;
 	bool runtime = nouveau_pmops_runtime();
-<<<<<<< HEAD
-=======
 
 	/* only relevant for PCI devices */
 	if (!dev->pdev)
 		return;
->>>>>>> a2054256
 
 	vga_client_register(dev->pdev, NULL, NULL, NULL);
 
