--- conflicted
+++ resolved
@@ -1525,12 +1525,8 @@
 	}
 
 	if (mlx5e_get_tc_tun(filter_dev)) {
-<<<<<<< HEAD
-		if (parse_tunnel_attr(priv, spec, f, filter_dev, tunnel_match_level))
-=======
 		if (parse_tunnel_attr(priv, spec, f, filter_dev,
 				      outer_match_level))
->>>>>>> bb831786
 			return -EOPNOTSUPP;
 
 		/* At this point, header pointers should point to the inner
