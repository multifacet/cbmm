--- conflicted
+++ resolved
@@ -186,8 +186,6 @@
 	.properties	= digma_citi_e200_props,
 };
 
-<<<<<<< HEAD
-=======
 static const struct property_entry onda_obook_20_plus_props[] = {
 	PROPERTY_ENTRY_U32("touchscreen-size-x", 1728),
 	PROPERTY_ENTRY_U32("touchscreen-size-y", 1148),
@@ -279,7 +277,6 @@
 	.properties	= teclast_x3_plus_props,
 };
 
->>>>>>> 661e50bc
 static const struct dmi_system_id silead_ts_dmi_table[] = {
 	{
 		/* CUBE iwork8 Air */
@@ -399,8 +396,6 @@
 			DMI_MATCH(DMI_BOARD_NAME, "Cherry Trail CR"),
 		},
 	},
-<<<<<<< HEAD
-=======
 	{
 		/* Onda oBook 20 Plus */
 		.driver_data = (void *)&onda_obook_20_plus_data,
@@ -451,7 +446,6 @@
 			DMI_MATCH(DMI_BOARD_NAME, "X3 Plus"),
 		},
 	},
->>>>>>> 661e50bc
 	{ },
 };
 
