--- conflicted
+++ resolved
@@ -1352,12 +1352,8 @@
 	select CPU_SUPPORTS_HUGEPAGES
 	select WEAK_ORDERING
 	select WEAK_REORDERING_BEYOND_LLSC
-<<<<<<< HEAD
+	select MIPS_PGD_C0_CONTEXT
 	select GPIOLIB
-=======
-	select MIPS_PGD_C0_CONTEXT
-	select ARCH_REQUIRE_GPIOLIB
->>>>>>> 6e4ad1b4
 	help
 		The Loongson 3 processor implements the MIPS64R2 instruction
 		set with many extensions.
