/* SPDX-License-Identifier: GPL-2.0-only */
/*
 * Copyright (c) 2012, NVIDIA Corporation. All rights reserved.
 */

#include <linux/init.h>
#include <linux/linkage.h>

#include <soc/tegra/flowctrl.h>
#include <soc/tegra/fuse.h>

#include <asm/assembler.h>
#include <asm/asm-offsets.h>
#include <asm/cache.h>

#include "iomap.h"
#include "reset.h"
#include "sleep.h"

#define PMC_SCRATCH41	0x140

#ifdef CONFIG_PM_SLEEP
/*
 *	tegra_resume
 *
 *	  CPU boot vector when restarting the a CPU following
 *	  an LP2 transition. Also branched to by LP0 and LP1 resume after
 *	  re-enabling sdram.
 *
 *	r6: SoC ID
 *	r8: CPU part number
 */
ENTRY(tegra_resume)
	check_cpu_part_num 0xc09, r8, r9
	bleq	v7_invalidate_l1

	cpu_id	r0
	cmp	r0, #0				@ CPU0?
 THUMB(	it	ne )
	bne	cpu_resume			@ no

	tegra_get_soc_id TEGRA_APB_MISC_BASE, r6
	/* Are we on Tegra20? */
	cmp	r6, #TEGRA20
	beq	1f				@ Yes
	/* Clear the flow controller flags for this CPU. */
	cpu_to_csr_reg r1, r0
	mov32	r2, TEGRA_FLOW_CTRL_BASE
	ldr	r1, [r2, r1]
	/* Clear event & intr flag */
	orr	r1, r1, \
		#FLOW_CTRL_CSR_INTR_FLAG | FLOW_CTRL_CSR_EVENT_FLAG
	movw	r0, #0x3FFD	@ enable, cluster_switch, immed, bitmaps
				@ & ext flags for CPU power mgnt
	bic	r1, r1, r0
	str	r1, [r2]
1:

	mov32	r9, 0xc09
	cmp	r8, r9
	bne	end_ca9_scu_l2_resume
#ifdef CONFIG_HAVE_ARM_SCU
	/* enable SCU */
	mov32	r0, TEGRA_ARM_PERIF_BASE
	ldr	r1, [r0]
	orr	r1, r1, #1
	str	r1, [r0]
#endif
	bl	tegra_resume_trusted_foundations

#ifdef CONFIG_CACHE_L2X0
	/* L2 cache resume & re-enable */
	bl	l2c310_early_resume
#endif
end_ca9_scu_l2_resume:
	mov32	r9, 0xc0f
	cmp	r8, r9
	bleq	tegra_init_l2_for_a15

	b	cpu_resume
ENDPROC(tegra_resume)

/*
 *	tegra_resume_trusted_foundations
 *
 *	  Trusted Foundations firmware initialization.
 *
 *	Doesn't return if firmware presents.
 *	Corrupted registers: r1, r2
 */
ENTRY(tegra_resume_trusted_foundations)
	/* Check whether Trusted Foundations firmware presents. */
	mov32	r2, TEGRA_IRAM_BASE + TEGRA_IRAM_RESET_HANDLER_OFFSET
	ldr	r1, =__tegra_cpu_reset_handler_data_offset + \
							RESET_DATA(TF_PRESENT)
	ldr	r1, [r2, r1]
	cmp	r1, #0
	reteq	lr

 .arch_extension sec
	/* First call after suspend wakes firmware. No arguments required. */
	smc	#0

	b	cpu_resume
ENDPROC(tegra_resume_trusted_foundations)
#endif

	.align L1_CACHE_SHIFT
ENTRY(__tegra_cpu_reset_handler_start)

/*
 * __tegra_cpu_reset_handler:
 *
 * Common handler for all CPU reset events.
 *
 * Register usage within the reset handler:
 *
 *      Others: scratch
 *      R6  = SoC ID
 *      R7  = CPU present (to the OS) mask
 *      R8  = CPU in LP1 state mask
 *      R9  = CPU in LP2 state mask
 *      R10 = CPU number
 *      R11 = CPU mask
 *      R12 = pointer to reset handler data
 *
 * NOTE: This code is copied to IRAM. All code and data accesses
 *       must be position-independent.
 */

	.arm
	.align L1_CACHE_SHIFT
ENTRY(__tegra_cpu_reset_handler)

	cpsid	aif, 0x13			@ SVC mode, interrupts disabled

	tegra_get_soc_id TEGRA_APB_MISC_BASE, r6

	adr	r12, __tegra_cpu_reset_handler_data
	ldr	r5, [r12, #RESET_DATA(TF_PRESENT)]
	cmp	r5, #0
	bne	after_errata

#ifdef CONFIG_ARCH_TEGRA_2x_SOC
t20_check:
	cmp	r6, #TEGRA20
	bne	after_t20_check
t20_errata:
	# Tegra20 is a Cortex-A9 r1p1
	mrc	p15, 0, r0, c1, c0, 0   @ read system control register
	orr	r0, r0, #1 << 14        @ erratum 716044
	mcr	p15, 0, r0, c1, c0, 0   @ write system control register
	mrc	p15, 0, r0, c15, c0, 1  @ read diagnostic register
	orr	r0, r0, #1 << 4         @ erratum 742230
	orr	r0, r0, #1 << 11        @ erratum 751472
	mcr	p15, 0, r0, c15, c0, 1  @ write diagnostic register
	b	after_errata
after_t20_check:
#endif
#ifdef CONFIG_ARCH_TEGRA_3x_SOC
t30_check:
	cmp	r6, #TEGRA30
	bne	after_t30_check
t30_errata:
	# Tegra30 is a Cortex-A9 r2p9
	mrc	p15, 0, r0, c15, c0, 1  @ read diagnostic register
	orr	r0, r0, #1 << 6         @ erratum 743622
	orr	r0, r0, #1 << 11        @ erratum 751472
	mcr	p15, 0, r0, c15, c0, 1  @ write diagnostic register
	b	after_errata
after_t30_check:
#endif
after_errata:
	mrc	p15, 0, r10, c0, c0, 5		@ MPIDR
	and	r10, r10, #0x3			@ R10 = CPU number
	mov	r11, #1
	mov	r11, r11, lsl r10  		@ R11 = CPU mask

#ifdef CONFIG_SMP
	/* Does the OS know about this CPU? */
	ldr	r7, [r12, #RESET_DATA(MASK_PRESENT)]
	tst	r7, r11 			@ if !present
	bleq	__die				@ CPU not present (to OS)
#endif

#ifdef CONFIG_ARCH_TEGRA_2x_SOC
	/* Are we on Tegra20? */
	cmp	r6, #TEGRA20
	bne	1f
	/* If not CPU0, don't let CPU0 reset CPU1 now that CPU1 is coming up. */
	mov	r0, #CPU_NOT_RESETTABLE
	cmp	r10, #0
<<<<<<< HEAD
	strbne	r0, [r5, #__tegra20_cpu1_resettable_status_offset]
=======
	strbne	r0, [r12, #RESET_DATA(RESETTABLE_STATUS)]
>>>>>>> 0ecfebd2
1:
#endif

	/* Waking up from LP1? */
	ldr	r8, [r12, #RESET_DATA(MASK_LP1)]
	tst	r8, r11				@ if in_lp1
	beq	__is_not_lp1
	cmp	r10, #0
	bne	__die				@ only CPU0 can be here
	ldr	lr, [r12, #RESET_DATA(STARTUP_LP1)]
	cmp	lr, #0
	bleq	__die				@ no LP1 startup handler
 THUMB(	add	lr, lr, #1 )			@ switch to Thumb mode
	bx	lr
__is_not_lp1:

	/* Waking up from LP2? */
	ldr	r9, [r12, #RESET_DATA(MASK_LP2)]
	tst	r9, r11				@ if in_lp2
	beq	__is_not_lp2
	ldr	lr, [r12, #RESET_DATA(STARTUP_LP2)]
	cmp	lr, #0
	bleq	__die				@ no LP2 startup handler
	bx	lr

__is_not_lp2:

#ifdef CONFIG_SMP
	/*
	 * Can only be secondary boot (initial or hotplug)
	 * CPU0 can't be here for Tegra20/30
	 */
	cmp	r6, #TEGRA114
	beq	__no_cpu0_chk
	cmp	r10, #0
	bleq	__die				@ CPU0 cannot be here
__no_cpu0_chk:
	ldr	lr, [r12, #RESET_DATA(STARTUP_SECONDARY)]
	cmp	lr, #0
	bleq	__die				@ no secondary startup handler
	bx	lr
#endif

/*
 * We don't know why the CPU reset. Just kill it.
 * The LR register will contain the address we died at + 4.
 */

__die:
	sub	lr, lr, #4
	mov32	r7, TEGRA_PMC_BASE
	str	lr, [r7, #PMC_SCRATCH41]

	mov32	r7, TEGRA_CLK_RESET_BASE

	/* Are we on Tegra20? */
	cmp	r6, #TEGRA20
	bne	1f

#ifdef CONFIG_ARCH_TEGRA_2x_SOC
	mov32	r0, 0x1111
	mov	r1, r0, lsl r10
	str	r1, [r7, #0x340]		@ CLK_RST_CPU_CMPLX_SET
#endif
1:
#ifdef CONFIG_ARCH_TEGRA_3x_SOC
	mov32	r6, TEGRA_FLOW_CTRL_BASE

	cmp	r10, #0
	moveq	r1, #FLOW_CTRL_HALT_CPU0_EVENTS
	moveq	r2, #FLOW_CTRL_CPU0_CSR
	movne	r1, r10, lsl #3
	addne	r2, r1, #(FLOW_CTRL_CPU1_CSR-8)
	addne	r1, r1, #(FLOW_CTRL_HALT_CPU1_EVENTS-8)

	/* Clear CPU "event" and "interrupt" flags and power gate
	   it when halting but not before it is in the "WFI" state. */
	ldr	r0, [r6, +r2]
	orr	r0, r0, #FLOW_CTRL_CSR_INTR_FLAG | FLOW_CTRL_CSR_EVENT_FLAG
	orr	r0, r0, #FLOW_CTRL_CSR_ENABLE
	str	r0, [r6, +r2]

	/* Unconditionally halt this CPU */
	mov	r0, #FLOW_CTRL_WAITEVENT
	str	r0, [r6, +r1]
	ldr	r0, [r6, +r1]			@ memory barrier

	dsb
	isb
	wfi					@ CPU should be power gated here

	/* If the CPU didn't power gate above just kill it's clock. */

	mov	r0, r11, lsl #8
	str	r0, [r7, #348]			@ CLK_CPU_CMPLX_SET
#endif

	/* If the CPU still isn't dead, just spin here. */
	b	.
ENDPROC(__tegra_cpu_reset_handler)

	.align L1_CACHE_SHIFT
	.type	__tegra_cpu_reset_handler_data, %object
	.globl	__tegra_cpu_reset_handler_data
	.globl	__tegra_cpu_reset_handler_data_offset
	.equ	__tegra_cpu_reset_handler_data_offset, \
					. - __tegra_cpu_reset_handler_start
__tegra_cpu_reset_handler_data:
	.rept   TEGRA_RESET_DATA_SIZE
	.long   0
	.endr
	.align L1_CACHE_SHIFT

ENTRY(__tegra_cpu_reset_handler_end)<|MERGE_RESOLUTION|>--- conflicted
+++ resolved
@@ -190,11 +190,7 @@
 	/* If not CPU0, don't let CPU0 reset CPU1 now that CPU1 is coming up. */
 	mov	r0, #CPU_NOT_RESETTABLE
 	cmp	r10, #0
-<<<<<<< HEAD
-	strbne	r0, [r5, #__tegra20_cpu1_resettable_status_offset]
-=======
 	strbne	r0, [r12, #RESET_DATA(RESETTABLE_STATUS)]
->>>>>>> 0ecfebd2
 1:
 #endif
 
